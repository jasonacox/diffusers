--- conflicted
+++ resolved
@@ -27,12 +27,8 @@
 from ..modeling_utils import ModelMixin
 from .attention import AttentionBlock
 from .embeddings import GaussianFourierProjection, get_timestep_embedding
-<<<<<<< HEAD
-from .resnet import downsample_2d, upfirdn2d, upsample_2d
+from .resnet import downsample_2d, upfirdn2d, upsample_2d, Downsample, Upsample
 from .resnet import ResnetBlock
-=======
-from .resnet import Downsample, ResnetBlockBigGANpp, Upsample, downsample_2d, upfirdn2d, upsample_2d
->>>>>>> c2bc59d2
 
 
 def _setup_kernel(k):
@@ -338,22 +334,6 @@
         elif progressive_input == "residual":
             pyramid_downsample = functools.partial(Down_sample, use_conv=True)
 
-<<<<<<< HEAD
-=======
-        ResnetBlock = functools.partial(
-            ResnetBlockBigGANpp,
-            act=act,
-            dropout=dropout,
-            fir=fir,
-            fir_kernel=fir_kernel,
-            init_scale=init_scale,
-            skip_rescale=skip_rescale,
-            temb_dim=nf * 4,
-        )
-
->>>>>>> c2bc59d2
-        # Downsampling block
-
         channels = num_channels
         if progressive_input != "none":
             input_pyramid_ch = channels
