--- conflicted
+++ resolved
@@ -33,19 +33,10 @@
     FusedFluxAttnProcessor2_0,
 )
 from ..cache_utils import CacheMixin
-from ..embeddings import (
-    FluxPosEmbed,
-    PixArtAlphaTextProjection,
-    Timesteps,
-    get_timestep_embedding,
-)
+from ..embeddings import FluxPosEmbed, PixArtAlphaTextProjection, Timesteps, get_timestep_embedding
 from ..modeling_outputs import Transformer2DModelOutput
 from ..modeling_utils import ModelMixin
-from ..normalization import (
-    CombinedTimestepLabelEmbeddings,
-    FP32LayerNorm,
-    RMSNorm,
-)
+from ..normalization import CombinedTimestepLabelEmbeddings, FP32LayerNorm, RMSNorm
 
 
 logger = logging.get_logger(__name__)  # pylint: disable=invalid-name
@@ -164,13 +155,8 @@
         return x
 
 
-<<<<<<< HEAD
 class ChromaCombinedTimestepTextProjEmbeddings(nn.Module):
     def __init__(self, num_channels: int, out_dim: int):
-=======
-class CombinedTimestepTextProjChromaEmbeddings(nn.Module):
-    def __init__(self, factor: int, out_dim: int):
->>>>>>> b85229e2
         super().__init__()
 
         self.time_proj = Timesteps(num_channels=num_channels, flip_sin_to_cos=True, downscale_freq_shift=0)
@@ -427,7 +413,6 @@
         axes_dims_rope: Tuple[int, ...] = (16, 56, 56),
         approximator_num_channels: int = 64,
         approximator_hidden_dim: int = 5120,
-        approximator_out_dim: int = 3072,
         approximator_layers: int = 5,
     ):
         super().__init__()
@@ -436,7 +421,6 @@
 
         self.pos_embed = FluxPosEmbed(theta=10000, axes_dim=axes_dims_rope)
 
-<<<<<<< HEAD
         self.time_text_embed = ChromaCombinedTimestepTextProjEmbeddings(
             num_channels=approximator_num_channels // 4,
             out_dim=3 * num_single_layers + 2 * 6 * num_layers + 2,
@@ -444,15 +428,6 @@
         self.distilled_guidance_layer = ChromaApproximator(
             in_dim=approximator_num_channels,
             out_dim=self.inner_dim,
-=======
-        self.time_text_embed = CombinedTimestepTextProjChromaEmbeddings(
-            factor=approximator_in_factor,
-            out_dim=3 * num_single_layers + 2 * 6 * num_layers + 2,
-        )
-        self.distilled_guidance_layer = ChromaApproximator(
-            in_dim=in_channels,
-            out_dim=approximator_out_dim,
->>>>>>> b85229e2
             hidden_dim=approximator_hidden_dim,
             n_layers=approximator_layers,
         )
