# Copyright 2025 The HuggingFace Team. All rights reserved.
#
# Licensed under the Apache License, Version 2.0 (the "License");
# you may not use this file except in compliance with the License.
# You may obtain a copy of the License at
#
#     http://www.apache.org/licenses/LICENSE-2.0
#
# Unless required by applicable law or agreed to in writing, software
# distributed under the License is distributed on an "AS IS" BASIS,
# WITHOUT WARRANTIES OR CONDITIONS OF ANY KIND, either express or implied.
# See the License for the specific language governing permissions and
# limitations under the License.

import contextlib
import functools
import inspect
import math
from enum import Enum
from typing import TYPE_CHECKING, Any, Callable, Dict, List, Literal, Optional, Tuple, Union

import torch
import torch.distributed._functional_collectives as funcol

from ..utils import (
    get_logger,
    is_flash_attn_3_available,
    is_flash_attn_available,
    is_flash_attn_version,
    is_sageattention_available,
    is_sageattention_version,
    is_torch_npu_available,
    is_torch_version,
    is_torch_xla_available,
    is_torch_xla_version,
    is_xformers_available,
    is_xformers_version,
)
from ..utils.constants import DIFFUSERS_ATTN_BACKEND, DIFFUSERS_ATTN_CHECKS


if TYPE_CHECKING:
    from ._modeling_parallel import _InternalParallelConfig

_REQUIRED_FLASH_VERSION = "2.6.3"
_REQUIRED_SAGE_VERSION = "2.1.1"
_REQUIRED_FLEX_VERSION = "2.5.0"
_REQUIRED_XLA_VERSION = "2.2"
_REQUIRED_XFORMERS_VERSION = "0.0.29"

_CAN_USE_FLASH_ATTN = is_flash_attn_available() and is_flash_attn_version(">=", _REQUIRED_FLASH_VERSION)
_CAN_USE_FLASH_ATTN_3 = is_flash_attn_3_available()
_CAN_USE_SAGE_ATTN = is_sageattention_available() and is_sageattention_version(">=", _REQUIRED_SAGE_VERSION)
_CAN_USE_FLEX_ATTN = is_torch_version(">=", _REQUIRED_FLEX_VERSION)
_CAN_USE_NPU_ATTN = is_torch_npu_available()
_CAN_USE_XLA_ATTN = is_torch_xla_available() and is_torch_xla_version(">=", _REQUIRED_XLA_VERSION)
_CAN_USE_XFORMERS_ATTN = is_xformers_available() and is_xformers_version(">=", _REQUIRED_XFORMERS_VERSION)


if _CAN_USE_FLASH_ATTN:
    from flash_attn import flash_attn_func, flash_attn_varlen_func
    from flash_attn.flash_attn_interface import _wrapped_flash_attn_backward, _wrapped_flash_attn_forward
else:
    flash_attn_func = None
    flash_attn_varlen_func = None
    _wrapped_flash_attn_backward = None
    _wrapped_flash_attn_forward = None


if _CAN_USE_FLASH_ATTN_3:
    from flash_attn_interface import flash_attn_func as flash_attn_3_func
    from flash_attn_interface import flash_attn_varlen_func as flash_attn_3_varlen_func
else:
    flash_attn_3_func = None
    flash_attn_3_varlen_func = None


if _CAN_USE_SAGE_ATTN:
    from sageattention import (
        sageattn,
        sageattn_qk_int8_pv_fp8_cuda,
        sageattn_qk_int8_pv_fp8_cuda_sm90,
        sageattn_qk_int8_pv_fp16_cuda,
        sageattn_qk_int8_pv_fp16_triton,
        sageattn_varlen,
    )
else:
    sageattn = None
    sageattn_qk_int8_pv_fp16_cuda = None
    sageattn_qk_int8_pv_fp16_triton = None
    sageattn_qk_int8_pv_fp8_cuda = None
    sageattn_qk_int8_pv_fp8_cuda_sm90 = None
    sageattn_varlen = None


if _CAN_USE_FLEX_ATTN:
    # We cannot import the flex_attention function from the package directly because it is expected (from the
    # pytorch documentation) that the user may compile it. If we import directly, we will not have access to the
    # compiled function.
    import torch.nn.attention.flex_attention as flex_attention


if _CAN_USE_NPU_ATTN:
    from torch_npu import npu_fusion_attention
else:
    npu_fusion_attention = None


if _CAN_USE_XLA_ATTN:
    from torch_xla.experimental.custom_kernel import flash_attention as xla_flash_attention
else:
    xla_flash_attention = None


if _CAN_USE_XFORMERS_ATTN:
    import xformers.ops as xops
else:
    xops = None

# Version guard for PyTorch compatibility - custom_op was added in PyTorch 2.4
if torch.__version__ >= "2.4.0":
    _custom_op = torch.library.custom_op
    _register_fake = torch.library.register_fake
else:

    def custom_op_no_op(name, fn=None, /, *, mutates_args, device_types=None, schema=None):
        def wrap(func):
            return func

        return wrap if fn is None else fn

    def register_fake_no_op(op, fn=None, /, *, lib=None, _stacklevel=1):
        def wrap(func):
            return func

        return wrap if fn is None else fn

    _custom_op = custom_op_no_op
    _register_fake = register_fake_no_op


logger = get_logger(__name__)  # pylint: disable=invalid-name

# TODO(aryan): Add support for the following:
# - Sage Attention++
# - block sparse, radial and other attention methods
# - CP with sage attention, flex, xformers, other missing backends
# - Add support for normal and CP training with backends that don't support it yet

_SAGE_ATTENTION_PV_ACCUM_DTYPE = Literal["fp32", "fp32+fp32"]
_SAGE_ATTENTION_QK_QUANT_GRAN = Literal["per_thread", "per_warp"]
_SAGE_ATTENTION_QUANTIZATION_BACKEND = Literal["cuda", "triton"]


class AttentionBackendName(str, Enum):
    # EAGER = "eager"

    # `flash-attn`
    FLASH = "flash"
    FLASH_VARLEN = "flash_varlen"
    _FLASH_3 = "_flash_3"
    _FLASH_VARLEN_3 = "_flash_varlen_3"

    # PyTorch native
    FLEX = "flex"
    NATIVE = "native"
    _NATIVE_CUDNN = "_native_cudnn"
    _NATIVE_EFFICIENT = "_native_efficient"
    _NATIVE_FLASH = "_native_flash"
    _NATIVE_MATH = "_native_math"
    _NATIVE_NPU = "_native_npu"
    _NATIVE_XLA = "_native_xla"

    # `sageattention`
    SAGE = "sage"
    SAGE_VARLEN = "sage_varlen"
    _SAGE_QK_INT8_PV_FP8_CUDA = "_sage_qk_int8_pv_fp8_cuda"
    _SAGE_QK_INT8_PV_FP8_CUDA_SM90 = "_sage_qk_int8_pv_fp8_cuda_sm90"
    _SAGE_QK_INT8_PV_FP16_CUDA = "_sage_qk_int8_pv_fp16_cuda"
    _SAGE_QK_INT8_PV_FP16_TRITON = "_sage_qk_int8_pv_fp16_triton"
    # TODO: let's not add support for Sparge Attention now because it requires tuning per model
    # We can look into supporting something "autotune"-ing in the future
    # SPARGE = "sparge"

    # `xformers`
    XFORMERS = "xformers"


class _AttentionBackendRegistry:
    _backends = {}
    _constraints = {}
    _supported_arg_names = {}
    _supports_context_parallel = {}
    _active_backend = AttentionBackendName(DIFFUSERS_ATTN_BACKEND)
    _checks_enabled = DIFFUSERS_ATTN_CHECKS
    _parallel_config: Optional["_InternalParallelConfig"] = None

    @classmethod
    def register(
        cls,
        backend: AttentionBackendName,
        constraints: Optional[List[Callable]] = None,
        supports_context_parallel: bool = False,
    ):
        logger.debug(f"Registering attention backend: {backend} with constraints: {constraints}")

        def decorator(func):
            cls._backends[backend] = func
            cls._constraints[backend] = constraints or []
            cls._supported_arg_names[backend] = set(inspect.signature(func).parameters.keys())
            cls._supports_context_parallel[backend] = supports_context_parallel
            return func

        return decorator

    @classmethod
    def get_active_backend(cls):
        return cls._active_backend, cls._backends[cls._active_backend]

    @classmethod
    def list_backends(cls):
        return list(cls._backends.keys())

    @classmethod
    def _is_context_parallel_enabled(cls, backend: AttentionBackendName) -> bool:
        if backend not in cls._supports_context_parallel:
            raise ValueError(f"Backend {backend} is not registered.")
        supports_context_parallel = cls._supports_context_parallel[backend]
        is_degree_greater_than_1 = _AttentionBackendRegistry._parallel_config is not None and (
            _AttentionBackendRegistry._parallel_config.ring_degree > 1
            or _AttentionBackendRegistry._parallel_config.ulysses_degree > 1
        )
        return supports_context_parallel and is_degree_greater_than_1


@contextlib.contextmanager
def attention_backend(backend: Union[str, AttentionBackendName] = AttentionBackendName.NATIVE):
    """
    Context manager to set the active attention backend.
    """
    if backend not in _AttentionBackendRegistry._backends:
        raise ValueError(f"Backend {backend} is not registered.")

    backend = AttentionBackendName(backend)
    _check_attention_backend_requirements(backend)

    old_backend = _AttentionBackendRegistry._active_backend
    _AttentionBackendRegistry._active_backend = backend

    try:
        yield
    finally:
        _AttentionBackendRegistry._active_backend = old_backend


def dispatch_attention_fn(
    query: torch.Tensor,
    key: torch.Tensor,
    value: torch.Tensor,
    attn_mask: Optional[torch.Tensor] = None,
    dropout_p: float = 0.0,
    is_causal: bool = False,
    scale: Optional[float] = None,
    enable_gqa: bool = False,
    attention_kwargs: Optional[Dict[str, Any]] = None,
    *,
    backend: Optional[AttentionBackendName] = None,
) -> torch.Tensor:
    attention_kwargs = attention_kwargs or {}

    if backend is None:
        # If no backend is specified, we either use the default backend (set via the DIFFUSERS_ATTN_BACKEND environment
        # variable), or we use a custom backend based on whether user is using the `attention_backend` context manager
        backend_name, backend_fn = _AttentionBackendRegistry.get_active_backend()
    else:
        backend_name = AttentionBackendName(backend)
        backend_fn = _AttentionBackendRegistry._backends.get(backend_name)

    if (
        _AttentionBackendRegistry._parallel_config is not None
        and not _AttentionBackendRegistry._is_context_parallel_enabled(backend_name)
    ):
        raise ValueError(
            f"Backend {backend_name} either does not support context parallelism or context parallelism "
            f"was enabled with a world size of 1."
        )

    kwargs = {
        "query": query,
        "key": key,
        "value": value,
        "attn_mask": attn_mask,
        "dropout_p": dropout_p,
        "is_causal": is_causal,
        "scale": scale,
        **attention_kwargs,
    }
    if is_torch_version(">=", "2.5.0"):
        kwargs["enable_gqa"] = enable_gqa

    if _AttentionBackendRegistry._checks_enabled:
        removed_kwargs = set(kwargs) - set(_AttentionBackendRegistry._supported_arg_names[backend_name])
        if removed_kwargs:
            logger.warning(f"Removing unsupported arguments for attention backend {backend_name}: {removed_kwargs}.")
        for check in _AttentionBackendRegistry._constraints.get(backend_name):
            check(**kwargs)

    kwargs = {k: v for k, v in kwargs.items() if k in _AttentionBackendRegistry._supported_arg_names[backend_name]}
    return backend_fn(**kwargs)


# ===== Checks =====
# A list of very simple functions to catch common errors quickly when debugging.


def _check_attn_mask_or_causal(attn_mask: Optional[torch.Tensor], is_causal: bool, **kwargs) -> None:
    if attn_mask is not None and is_causal:
        raise ValueError("`is_causal` cannot be True when `attn_mask` is not None.")


def _check_device(query: torch.Tensor, key: torch.Tensor, value: torch.Tensor, **kwargs) -> None:
    if query.device != key.device or query.device != value.device:
        raise ValueError("Query, key, and value must be on the same device.")
    if query.dtype != key.dtype or query.dtype != value.dtype:
        raise ValueError("Query, key, and value must have the same dtype.")


def _check_device_cuda(query: torch.Tensor, key: torch.Tensor, value: torch.Tensor, **kwargs) -> None:
    _check_device(query, key, value)
    if query.device.type != "cuda":
        raise ValueError("Query, key, and value must be on a CUDA device.")


def _check_device_cuda_atleast_smXY(major: int, minor: int) -> Callable:
    def check_device_cuda(query: torch.Tensor, key: torch.Tensor, value: torch.Tensor, **kwargs) -> None:
        _check_device_cuda(query, key, value)
        if torch.cuda.get_device_capability(query.device) < (major, minor):
            raise ValueError(
                f"Query, key, and value must be on a CUDA device with compute capability >= {major}.{minor}."
            )

    return check_device_cuda


def _check_qkv_dtype_match(query: torch.Tensor, key: torch.Tensor, value: torch.Tensor, **kwargs) -> None:
    if query.dtype != key.dtype:
        raise ValueError("Query and key must have the same dtype.")
    if query.dtype != value.dtype:
        raise ValueError("Query and value must have the same dtype.")


def _check_qkv_dtype_bf16_or_fp16(query: torch.Tensor, key: torch.Tensor, value: torch.Tensor, **kwargs) -> None:
    _check_qkv_dtype_match(query, key, value)
    if query.dtype not in (torch.bfloat16, torch.float16):
        raise ValueError("Query, key, and value must be either bfloat16 or float16.")


def _check_shape(
    query: torch.Tensor,
    key: torch.Tensor,
    value: torch.Tensor,
    attn_mask: Optional[torch.Tensor] = None,
    **kwargs,
) -> None:
    if query.shape[-1] != key.shape[-1]:
        raise ValueError("Query and key must have the same last dimension.")
    if query.shape[-2] != value.shape[-2]:
        raise ValueError("Query and value must have the same second to last dimension.")
    if attn_mask is not None and attn_mask.shape[-1] != key.shape[-2]:
        raise ValueError("Attention mask must match the key's second to last dimension.")


# ===== Helper functions =====


def _check_attention_backend_requirements(backend: AttentionBackendName) -> None:
    if backend in [AttentionBackendName.FLASH, AttentionBackendName.FLASH_VARLEN]:
        if not _CAN_USE_FLASH_ATTN:
            raise RuntimeError(
                f"Flash Attention backend '{backend.value}' is not usable because of missing package or the version is too old. Please install `flash-attn>={_REQUIRED_FLASH_VERSION}`."
            )

    elif backend in [AttentionBackendName._FLASH_3, AttentionBackendName._FLASH_VARLEN_3]:
        if not _CAN_USE_FLASH_ATTN_3:
            raise RuntimeError(
                f"Flash Attention 3 backend '{backend.value}' is not usable because of missing package or the version is too old. Please build FA3 beta release from source."
            )

    elif backend in [
        AttentionBackendName.SAGE,
        AttentionBackendName.SAGE_VARLEN,
        AttentionBackendName._SAGE_QK_INT8_PV_FP8_CUDA,
        AttentionBackendName._SAGE_QK_INT8_PV_FP8_CUDA_SM90,
        AttentionBackendName._SAGE_QK_INT8_PV_FP16_CUDA,
        AttentionBackendName._SAGE_QK_INT8_PV_FP16_TRITON,
    ]:
        if not _CAN_USE_SAGE_ATTN:
            raise RuntimeError(
                f"Sage Attention backend '{backend.value}' is not usable because of missing package or the version is too old. Please install `sageattention>={_REQUIRED_SAGE_VERSION}`."
            )

    elif backend == AttentionBackendName.FLEX:
        if not _CAN_USE_FLEX_ATTN:
            raise RuntimeError(
                f"Flex Attention backend '{backend.value}' is not usable because of missing package or the version is too old. Please install `torch>=2.5.0`."
            )

    elif backend == AttentionBackendName._NATIVE_NPU:
        if not _CAN_USE_NPU_ATTN:
            raise RuntimeError(
                f"NPU Attention backend '{backend.value}' is not usable because of missing package or the version is too old. Please install `torch_npu`."
            )

    elif backend == AttentionBackendName._NATIVE_XLA:
        if not _CAN_USE_XLA_ATTN:
            raise RuntimeError(
                f"XLA Attention backend '{backend.value}' is not usable because of missing package or the version is too old. Please install `torch_xla>={_REQUIRED_XLA_VERSION}`."
            )

    elif backend == AttentionBackendName.XFORMERS:
        if not _CAN_USE_XFORMERS_ATTN:
            raise RuntimeError(
                f"Xformers Attention backend '{backend.value}' is not usable because of missing package or the version is too old. Please install `xformers>={_REQUIRED_XFORMERS_VERSION}`."
            )


@functools.lru_cache(maxsize=128)
def _prepare_for_flash_attn_or_sage_varlen_without_mask(
    batch_size: int,
    seq_len_q: int,
    seq_len_kv: int,
    device: Optional[torch.device] = None,
):
    seqlens_q = torch.full((batch_size,), seq_len_q, dtype=torch.int32, device=device)
    seqlens_k = torch.full((batch_size,), seq_len_kv, dtype=torch.int32, device=device)
    cu_seqlens_q = torch.zeros(batch_size + 1, dtype=torch.int32, device=device)
    cu_seqlens_k = torch.zeros(batch_size + 1, dtype=torch.int32, device=device)
    cu_seqlens_q[1:] = torch.cumsum(seqlens_q, dim=0)
    cu_seqlens_k[1:] = torch.cumsum(seqlens_k, dim=0)
    max_seqlen_q = seqlens_q.max().item()
    max_seqlen_k = seqlens_k.max().item()
    return (seqlens_q, seqlens_k), (cu_seqlens_q, cu_seqlens_k), (max_seqlen_q, max_seqlen_k)


def _prepare_for_flash_attn_or_sage_varlen_with_mask(
    batch_size: int,
    seq_len_q: int,
    attn_mask: torch.Tensor,
    device: Optional[torch.device] = None,
):
    seqlens_q = torch.full((batch_size,), seq_len_q, dtype=torch.int32, device=device)
    seqlens_k = attn_mask.sum(dim=1, dtype=torch.int32)
    cu_seqlens_q = torch.zeros(batch_size + 1, dtype=torch.int32, device=device)
    cu_seqlens_k = torch.zeros(batch_size + 1, dtype=torch.int32, device=device)
    cu_seqlens_q[1:] = torch.cumsum(seqlens_q, dim=0)
    cu_seqlens_k[1:] = torch.cumsum(seqlens_k, dim=0)
    max_seqlen_q = seqlens_q.max().item()
    max_seqlen_k = seqlens_k.max().item()
    return (seqlens_q, seqlens_k), (cu_seqlens_q, cu_seqlens_k), (max_seqlen_q, max_seqlen_k)


def _prepare_for_flash_attn_or_sage_varlen(
    batch_size: int,
    seq_len_q: int,
    seq_len_kv: int,
    attn_mask: Optional[torch.Tensor] = None,
    device: Optional[torch.device] = None,
) -> None:
    if attn_mask is None:
        return _prepare_for_flash_attn_or_sage_varlen_without_mask(batch_size, seq_len_q, seq_len_kv, device)
    return _prepare_for_flash_attn_or_sage_varlen_with_mask(batch_size, seq_len_q, attn_mask, device)


def _normalize_attn_mask(attn_mask: torch.Tensor, batch_size: int, seq_len_k: int) -> torch.Tensor:
    """
    Normalize an attention mask to shape [batch_size, seq_len_k] (bool) suitable for inferring seqlens_[q|k] in
    FlashAttention/Sage varlen.

    Supports 1D to 4D shapes and common broadcasting patterns.
    """
    if attn_mask.dtype != torch.bool:
        raise ValueError(f"Attention mask must be of type bool, got {attn_mask.dtype}.")

    if attn_mask.ndim == 1:
        # [seq_len_k] -> broadcast across batch
        attn_mask = attn_mask.unsqueeze(0).expand(batch_size, seq_len_k)

    elif attn_mask.ndim == 2:
        # [batch_size, seq_len_k]. Maybe broadcast across batch
        if attn_mask.size(0) not in [1, batch_size]:
            raise ValueError(
                f"attn_mask.shape[0] ({attn_mask.shape[0]}) must be 1 or {batch_size} for 2D attention mask."
            )
        attn_mask = attn_mask.expand(batch_size, seq_len_k)

    elif attn_mask.ndim == 3:
        # [batch_size, seq_len_q, seq_len_k] -> reduce over query dimension
        # We do this reduction because we know that arbitrary QK masks is not supported in Flash/Sage varlen.
        if attn_mask.size(0) not in [1, batch_size]:
            raise ValueError(
                f"attn_mask.shape[0] ({attn_mask.shape[0]}) must be 1 or {batch_size} for 3D attention mask."
            )
        attn_mask = attn_mask.any(dim=1)
        attn_mask = attn_mask.expand(batch_size, seq_len_k)

    elif attn_mask.ndim == 4:
        # [batch_size, num_heads, seq_len_q, seq_len_k] or broadcastable versions
        if attn_mask.size(0) not in [1, batch_size]:
            raise ValueError(
                f"attn_mask.shape[0] ({attn_mask.shape[0]}) must be 1 or {batch_size} for 4D attention mask."
            )
        attn_mask = attn_mask.expand(batch_size, -1, -1, seq_len_k)  # [B, H, Q, K]
        attn_mask = attn_mask.any(dim=(1, 2))  # [B, K]

    else:
        raise ValueError(f"Unsupported attention mask shape: {attn_mask.shape}")

    if attn_mask.shape != (batch_size, seq_len_k):
        raise ValueError(
            f"Normalized attention mask shape mismatch: got {attn_mask.shape}, expected ({batch_size}, {seq_len_k})"
        )

    return attn_mask


def _flex_attention_causal_mask_mod(batch_idx, head_idx, q_idx, kv_idx):
    return q_idx >= kv_idx


# ===== torch op registrations =====
# Registrations are required for fullgraph tracing compatibility
# TODO: this is only required because the beta release FA3 does not have it. There is a PR adding
# this but it was never merged: https://github.com/Dao-AILab/flash-attention/pull/1590
@_custom_op("_diffusers_flash_attn_3::_flash_attn_forward", mutates_args=(), device_types="cuda")
def _wrapped_flash_attn_3(
    q: torch.Tensor,
    k: torch.Tensor,
    v: torch.Tensor,
    softmax_scale: Optional[float] = None,
    causal: bool = False,
    qv: Optional[torch.Tensor] = None,
    q_descale: Optional[torch.Tensor] = None,
    k_descale: Optional[torch.Tensor] = None,
    v_descale: Optional[torch.Tensor] = None,
    attention_chunk: int = 0,
    softcap: float = 0.0,
    num_splits: int = 1,
    pack_gqa: Optional[bool] = None,
    deterministic: bool = False,
    sm_margin: int = 0,
) -> Tuple[torch.Tensor, torch.Tensor]:
    # Hardcoded for now because pytorch does not support tuple/int type hints
    window_size = (-1, -1)
    out, lse, *_ = flash_attn_3_func(
        q=q,
        k=k,
        v=v,
        softmax_scale=softmax_scale,
        causal=causal,
        qv=qv,
        q_descale=q_descale,
        k_descale=k_descale,
        v_descale=v_descale,
        window_size=window_size,
        attention_chunk=attention_chunk,
        softcap=softcap,
        num_splits=num_splits,
        pack_gqa=pack_gqa,
        deterministic=deterministic,
        sm_margin=sm_margin,
    )
    lse = lse.permute(0, 2, 1)
    return out, lse


@_register_fake("_diffusers_flash_attn_3::_flash_attn_forward")
def _(
    q: torch.Tensor,
    k: torch.Tensor,
    v: torch.Tensor,
    softmax_scale: Optional[float] = None,
    causal: bool = False,
    qv: Optional[torch.Tensor] = None,
    q_descale: Optional[torch.Tensor] = None,
    k_descale: Optional[torch.Tensor] = None,
    v_descale: Optional[torch.Tensor] = None,
    attention_chunk: int = 0,
    softcap: float = 0.0,
    num_splits: int = 1,
    pack_gqa: Optional[bool] = None,
    deterministic: bool = False,
    sm_margin: int = 0,
) -> Tuple[torch.Tensor, torch.Tensor]:
    window_size = (-1, -1)  # noqa: F841
    # A lot of the parameters here are not yet used in any way within diffusers.
    # We can safely ignore for now and keep the fake op shape propagation simple.
    batch_size, seq_len, num_heads, head_dim = q.shape
    lse_shape = (batch_size, seq_len, num_heads)
    return torch.empty_like(q), q.new_empty(lse_shape)


# ===== Helper functions to use attention backends with templated CP autograd functions =====


# https://github.com/pytorch/pytorch/blob/8904ba638726f8c9a5aff5977c4aa76c9d2edfa6/aten/src/ATen/native/native_functions.yaml#L14958
# forward declaration:
#   aten::_scaled_dot_product_cudnn_attention(Tensor query, Tensor key, Tensor value, Tensor? attn_bias, bool compute_log_sumexp, float dropout_p=0., bool is_causal=False, bool return_debug_mask=False, *, float? scale=None) -> (Tensor output, Tensor logsumexp, Tensor cum_seq_q, Tensor cum_seq_k, SymInt max_q, SymInt max_k, Tensor philox_seed, Tensor philox_offset, Tensor debug_attn_mask)
def _cudnn_attention_forward_op(
    ctx: torch.autograd.function.FunctionCtx,
    query: torch.Tensor,
    key: torch.Tensor,
    value: torch.Tensor,
    attn_mask: Optional[torch.Tensor] = None,
    dropout_p: float = 0.0,
    is_causal: bool = False,
    scale: Optional[float] = None,
    enable_gqa: bool = False,
    return_lse: bool = False,
    _save_ctx: bool = True,
):
    if enable_gqa:
        raise ValueError("`enable_gqa` is not yet supported for cuDNN attention.")

    tensors_to_save = ()

    # Contiguous is a must here! Calling cuDNN backend with aten ops produces incorrect results
    # if the input tensors are not contiguous.
    query = query.transpose(1, 2).contiguous()
    key = key.transpose(1, 2).contiguous()
    value = value.transpose(1, 2).contiguous()
    tensors_to_save += (query, key, value)

    out, lse, cum_seq_q, cum_seq_k, max_q, max_k, philox_seed, philox_offset, debug_attn_mask = (
        torch.ops.aten._scaled_dot_product_cudnn_attention(
            query=query,
            key=key,
            value=value,
            attn_bias=attn_mask,
            compute_log_sumexp=return_lse,
            dropout_p=dropout_p,
            is_causal=is_causal,
            return_debug_mask=False,
            scale=scale,
        )
    )

    tensors_to_save += (out, lse, cum_seq_q, cum_seq_k, philox_seed, philox_offset)
    if _save_ctx:
        ctx.save_for_backward(*tensors_to_save)
        ctx.dropout_p = dropout_p
        ctx.is_causal = is_causal
        ctx.scale = scale
        ctx.attn_mask = attn_mask
        ctx.max_q = max_q
        ctx.max_k = max_k

    out = out.transpose(1, 2).contiguous()
    if lse is not None:
        lse = lse.transpose(1, 2).contiguous()
    return (out, lse) if return_lse else out


# backward declaration:
#   aten::_scaled_dot_product_cudnn_attention_backward(Tensor grad_out, Tensor query, Tensor key, Tensor value, Tensor out, Tensor logsumexp, Tensor philox_seed, Tensor philox_offset, Tensor attn_bias, Tensor cum_seq_q, Tensor cum_seq_k, SymInt max_q, SymInt max_k, float dropout_p, bool is_causal, *, float? scale=None) -> (Tensor, Tensor, Tensor)
def _cudnn_attention_backward_op(
    ctx: torch.autograd.function.FunctionCtx,
    grad_out: torch.Tensor,
    *args,
    **kwargs,
):
    query, key, value, out, lse, cum_seq_q, cum_seq_k, philox_seed, philox_offset = ctx.saved_tensors

    grad_out = grad_out.transpose(1, 2).contiguous()
    key = key.transpose(1, 2).contiguous()
    value = value.transpose(1, 2).contiguous()

    # Cannot pass first 5 arguments as kwargs because: https://github.com/pytorch/pytorch/blob/d26ca5de058dbcf56ac52bb43e84dd98df2ace97/torch/_dynamo/variables/torch.py#L1341
    grad_query, grad_key, grad_value = torch.ops.aten._scaled_dot_product_cudnn_attention_backward(
        grad_out,
        query,
        key,
        value,
        out,
        logsumexp=lse,
        philox_seed=philox_seed,
        philox_offset=philox_offset,
        attn_bias=ctx.attn_mask,
        cum_seq_q=cum_seq_q,
        cum_seq_k=cum_seq_k,
        max_q=ctx.max_q,
        max_k=ctx.max_k,
        dropout_p=ctx.dropout_p,
        is_causal=ctx.is_causal,
        scale=ctx.scale,
    )
    grad_query, grad_key, grad_value = (x.transpose(1, 2).contiguous() for x in (grad_query, grad_key, grad_value))

    return grad_query, grad_key, grad_value


# Adapted from: https://github.com/Dao-AILab/flash-attention/blob/fd2fc9d85c8e54e5c20436465bca709bc1a6c5a1/flash_attn/flash_attn_interface.py#L807
def _flash_attention_forward_op(
    ctx: torch.autograd.function.FunctionCtx,
    query: torch.Tensor,
    key: torch.Tensor,
    value: torch.Tensor,
    attn_mask: Optional[torch.Tensor] = None,
    dropout_p: float = 0.0,
    is_causal: bool = False,
    scale: Optional[float] = None,
    enable_gqa: bool = False,
    return_lse: bool = False,
    _save_ctx: bool = True,
):
    if attn_mask is not None:
        raise ValueError("`attn_mask` is not yet supported for flash-attn 2.")
    if enable_gqa:
        raise ValueError("`enable_gqa` is not yet supported for flash-attn 2.")

    # Hardcoded for now
    window_size = (-1, -1)
    softcap = 0.0
    alibi_slopes = None
    deterministic = False
    grad_enabled = any(x.requires_grad for x in (query, key, value))

    if scale is None:
        scale = query.shape[-1] ** (-0.5)

    # flash-attn only returns LSE if dropout_p > 0. So, we need to workaround.
    parallel_config = _AttentionBackendRegistry._parallel_config
    if grad_enabled or (parallel_config is not None and parallel_config.world_size > 1):
        dropout_p = dropout_p if dropout_p > 0 else 1e-30

    with torch.set_grad_enabled(grad_enabled):
        out, lse, S_dmask, rng_state = _wrapped_flash_attn_forward(
            query,
            key,
            value,
            dropout_p,
            scale,
            is_causal,
            window_size[0],
            window_size[1],
            softcap,
            alibi_slopes,
            return_lse,
        )
        lse = lse.permute(0, 2, 1)

    if _save_ctx:
        ctx.save_for_backward(query, key, value, out, lse, rng_state)
        ctx.dropout_p = dropout_p
        ctx.scale = scale
        ctx.is_causal = is_causal
        ctx.window_size = window_size
        ctx.softcap = softcap
        ctx.alibi_slopes = alibi_slopes
        ctx.deterministic = deterministic

    return (out, lse) if return_lse else out


def _flash_attention_backward_op(
    ctx: torch.autograd.function.FunctionCtx,
    grad_out: torch.Tensor,
    *args,
    **kwargs,
):
    query, key, value, out, lse, rng_state = ctx.saved_tensors
    grad_query, grad_key, grad_value = torch.empty_like(query), torch.empty_like(key), torch.empty_like(value)

    lse_d = _wrapped_flash_attn_backward(  # noqa: F841
        grad_out,
        query,
        key,
        value,
        out,
        lse,
        grad_query,
        grad_key,
        grad_value,
        ctx.dropout_p,
        ctx.scale,
        ctx.is_causal,
        ctx.window_size[0],
        ctx.window_size[1],
        ctx.softcap,
        ctx.alibi_slopes,
        ctx.deterministic,
        rng_state,
    )

    # Head dimension may have been padded
    grad_query = grad_query[..., : grad_out.shape[-1]]
    grad_key = grad_key[..., : grad_out.shape[-1]]
    grad_value = grad_value[..., : grad_out.shape[-1]]

    return grad_query, grad_key, grad_value


def _sage_attention_forward_op(
    ctx: torch.autograd.function.FunctionCtx,
    query: torch.Tensor,
    key: torch.Tensor,
    value: torch.Tensor,
    attn_mask: Optional[torch.Tensor] = None,
    dropout_p: float = 0.0,
    is_causal: bool = False,
    scale: Optional[float] = None,
    enable_gqa: bool = False,
    return_lse: bool = False,
    _save_ctx: bool = True,
):
    if attn_mask is not None:
        raise ValueError("`attn_mask` is not yet supported for Sage attention.")
    if dropout_p > 0.0:
        raise ValueError("`dropout_p` is not yet supported for Sage attention.")
    if enable_gqa:
        raise ValueError("`enable_gqa` is not yet supported for Sage attention.")

    out = sageattn(
        q=query,
        k=key,
        v=value,
        tensor_layout="NHD",
        is_causal=is_causal,
        sm_scale=scale,
        return_lse=return_lse,
    )
    lse = None
    if return_lse:
        out, lse, *_ = out
        lse = lse.permute(0, 2, 1)

    return (out, lse) if return_lse else out


def _sage_attention_backward_op(
    ctx: torch.autograd.function.FunctionCtx,
    grad_out: torch.Tensor,
    *args,
):
    raise NotImplementedError("Backward pass is not implemented for Sage attention.")


# ===== Context parallel =====


# Reference:
# - https://github.com/pytorch/pytorch/blob/f58a680d09e13658a52c6ba05c63c15759846bcc/torch/distributed/_functional_collectives.py#L827
# - https://github.com/pytorch/pytorch/blob/f58a680d09e13658a52c6ba05c63c15759846bcc/torch/distributed/_functional_collectives.py#L246
# For fullgraph=True tracing compatibility (since FakeTensor does not have a `wait` method):
def _wait_tensor(tensor):
    if isinstance(tensor, funcol.AsyncCollectiveTensor):
        tensor = tensor.wait()
    return tensor


def _all_to_all_single(x: torch.Tensor, group) -> torch.Tensor:
    shape = x.shape
    # HACK: We need to flatten because despite making tensors contiguous, torch single-file-ization
    # to benchmark triton codegen fails somewhere:
    # buf25 = torch.ops._c10d_functional.all_to_all_single.default(buf24, [1, 1], [1, 1], '3')
    # ValueError: Tensors must be contiguous
    x = x.flatten()
    x = funcol.all_to_all_single(x, None, None, group)
    x = x.reshape(shape)
    x = _wait_tensor(x)
    return x


class TemplatedRingAttention(torch.autograd.Function):
    @staticmethod
    def forward(
        ctx: torch.autograd.function.FunctionCtx,
        query: torch.Tensor,
        key: torch.Tensor,
        value: torch.Tensor,
        attn_mask: Optional[torch.Tensor],
        dropout_p: float,
        is_causal: bool,
        scale: Optional[float],
        enable_gqa: bool,
        return_lse: bool,
        forward_op,
        backward_op,
    ):
        parallel_config = _AttentionBackendRegistry._parallel_config
        ring_mesh = parallel_config._ring_mesh
        rank = parallel_config._ring_local_rank
        world_size = parallel_config.ring_degree
        next_rank = (rank + 1) % world_size
        prev_out = prev_lse = None

        ctx.forward_op = forward_op
        ctx.backward_op = backward_op
        ctx.q_shape = query.shape
        ctx.kv_shape = key.shape

        kv_buffer = torch.cat([key.flatten(), value.flatten()]).contiguous()
        kv_buffer = funcol.all_gather_tensor(kv_buffer, gather_dim=0, group=ring_mesh.get_group())
        kv_buffer = kv_buffer.chunk(world_size)

        for i in range(world_size):
            if i > 0:
                kv = kv_buffer[next_rank]
                key_numel = key.numel()
                key = kv[:key_numel].reshape_as(key)
                value = kv[key_numel:].reshape_as(value)
                next_rank = (next_rank + 1) % world_size

            out, lse = forward_op(
                ctx, query, key, value, attn_mask, dropout_p, is_causal, scale, enable_gqa, True, _save_ctx=i == 0
            )

            if parallel_config.convert_to_fp32:
                out = out.to(torch.float32)
                lse = lse.to(torch.float32)

            lse = lse.unsqueeze(-1)
            if prev_out is not None:
                out = prev_out - torch.nn.functional.sigmoid(lse - prev_lse) * (prev_out - out)
                lse = prev_lse - torch.nn.functional.logsigmoid(prev_lse - lse)
            prev_out = out
            prev_lse = lse

        out = out.to(query.dtype)
        lse = lse.squeeze(-1)

        return (out, lse) if return_lse else out

    @staticmethod
    def backward(
        ctx: torch.autograd.function.FunctionCtx,
        grad_out: torch.Tensor,
        *args,
    ):
        parallel_config = _AttentionBackendRegistry._parallel_config
        ring_mesh = parallel_config._ring_mesh
        rank = parallel_config._ring_local_rank
        world_size = parallel_config.ring_degree
        next_rank = (rank + 1) % world_size
        next_ranks = list(range(1, world_size)) + [0]

        accum_dtype = torch.float32 if parallel_config.convert_to_fp32 else grad_out.dtype
        grad_query = torch.zeros(ctx.q_shape, dtype=accum_dtype, device=grad_out.device)
        grad_key = torch.zeros(ctx.kv_shape, dtype=accum_dtype, device=grad_out.device)
        grad_value = torch.zeros(ctx.kv_shape, dtype=accum_dtype, device=grad_out.device)
        next_grad_kv = None

        query, key, value, *_ = ctx.saved_tensors
        kv_buffer = torch.cat([key.flatten(), value.flatten()]).contiguous()
        kv_buffer = funcol.all_gather_tensor(kv_buffer, gather_dim=0, group=ring_mesh.get_group())
        kv_buffer = kv_buffer.chunk(world_size)

        for i in range(world_size):
            if i > 0:
                kv = kv_buffer[next_rank]
                key_numel = key.numel()
                key = kv[:key_numel].reshape_as(key)
                value = kv[key_numel:].reshape_as(value)
                next_rank = (next_rank + 1) % world_size

            grad_query_op, grad_key_op, grad_value_op, *_ = ctx.backward_op(ctx, grad_out)

            if i > 0:
                grad_kv_buffer = _wait_tensor(next_grad_kv)
                grad_key_numel = grad_key.numel()
                grad_key = grad_kv_buffer[:grad_key_numel].reshape_as(grad_key)
                grad_value = grad_kv_buffer[grad_key_numel:].reshape_as(grad_value)

            grad_query += grad_query_op
            grad_key += grad_key_op
            grad_value += grad_value_op

            if i < world_size - 1:
                grad_kv_buffer = torch.cat([grad_key.flatten(), grad_value.flatten()]).contiguous()
                next_grad_kv = funcol.permute_tensor(grad_kv_buffer, next_ranks, group=ring_mesh.get_group())

        grad_query, grad_key, grad_value = (x.to(grad_out.dtype) for x in (grad_query, grad_key, grad_value))

        return grad_query, grad_key, grad_value, None, None, None, None, None, None, None, None


class TemplatedUlyssesAttention(torch.autograd.Function):
    @staticmethod
    def forward(
        ctx: torch.autograd.function.FunctionCtx,
        query: torch.Tensor,
        key: torch.Tensor,
        value: torch.Tensor,
        attn_mask: Optional[torch.Tensor],
        dropout_p: float,
        is_causal: bool,
        scale: Optional[float],
        enable_gqa: bool,
        return_lse: bool,
        forward_op,
        backward_op,
    ):
        parallel_config = _AttentionBackendRegistry._parallel_config
        ulysses_mesh = parallel_config._ulysses_mesh
        world_size = parallel_config.ulysses_degree
        group = ulysses_mesh.get_group()

        ctx.forward_op = forward_op
        ctx.backward_op = backward_op

        B, S_Q_LOCAL, H, D = query.shape
        _, S_KV_LOCAL, _, _ = key.shape
        H_LOCAL = H // world_size
        query = query.reshape(B, S_Q_LOCAL, world_size, H_LOCAL, D).permute(2, 1, 0, 3, 4).contiguous()
        key = key.reshape(B, S_KV_LOCAL, world_size, H_LOCAL, D).permute(2, 1, 0, 3, 4).contiguous()
        value = value.reshape(B, S_KV_LOCAL, world_size, H_LOCAL, D).permute(2, 1, 0, 3, 4).contiguous()
        query, key, value = (_all_to_all_single(x, group) for x in (query, key, value))
        query, key, value = (x.flatten(0, 1).permute(1, 0, 2, 3).contiguous() for x in (query, key, value))

        out = forward_op(
            ctx, query, key, value, attn_mask, dropout_p, is_causal, scale, enable_gqa, return_lse, _save_ctx=True
        )
        if return_lse:
            out, lse, *_ = out

        out = out.reshape(B, world_size, S_Q_LOCAL, H_LOCAL, D).permute(1, 3, 0, 2, 4).contiguous()
        out = _all_to_all_single(out, group)
        out = out.flatten(0, 1).permute(1, 2, 0, 3).contiguous()

        if return_lse:
            lse = lse.reshape(B, world_size, S_Q_LOCAL, H_LOCAL).permute(1, 3, 0, 2).contiguous()
            lse = _all_to_all_single(lse, group)
            lse = lse.flatten(0, 1).permute(1, 2, 0).contiguous()
        else:
            lse = None

        return (out, lse) if return_lse else out

    @staticmethod
    def backward(
        ctx: torch.autograd.function.FunctionCtx,
        grad_out: torch.Tensor,
        *args,
    ):
        parallel_config = _AttentionBackendRegistry._parallel_config
        ulysses_mesh = parallel_config._ulysses_mesh
        world_size = parallel_config.ulysses_degree
        group = ulysses_mesh.get_group()

        B, S_LOCAL, H, D = grad_out.shape
        H_LOCAL = H // world_size

        grad_out = grad_out.reshape(B, S_LOCAL, world_size, H_LOCAL, D).permute(2, 1, 0, 3, 4).contiguous()
        grad_out = _all_to_all_single(grad_out, group)
        grad_out = grad_out.flatten(0, 1).permute(1, 0, 2, 3).contiguous()

        grad_query_op, grad_key_op, grad_value_op, *_ = ctx.backward_op(ctx, grad_out)

        grad_query, grad_key, grad_value = (
            x.reshape(B, world_size, S_LOCAL, H_LOCAL, D).permute(1, 3, 0, 2, 4).contiguous()
            for x in (grad_query_op, grad_key_op, grad_value_op)
        )
        grad_query, grad_key, grad_value = (_all_to_all_single(x, group) for x in (grad_query, grad_key, grad_value))
        grad_query, grad_key, grad_value = (
            x.flatten(0, 1).permute(1, 2, 0, 3).contiguous() for x in (grad_query, grad_key, grad_value)
        )

        return grad_query, grad_key, grad_value, None, None, None, None, None, None, None, None


def _templated_context_parallel_attention(
    query: torch.Tensor,
    key: torch.Tensor,
    value: torch.Tensor,
    attn_mask: Optional[torch.Tensor] = None,
    dropout_p: float = 0.0,
    is_causal: bool = False,
    scale: Optional[float] = None,
    enable_gqa: bool = False,
    return_lse: bool = False,
    *,
    forward_op,
    backward_op,
):
    if attn_mask is not None:
        raise ValueError("Attention mask is not yet supported for templated attention.")
    if is_causal:
        raise ValueError("Causal attention is not yet supported for templated attention.")
    if enable_gqa:
        raise ValueError("GQA is not yet supported for templated attention.")

    parallel_config = _AttentionBackendRegistry._parallel_config
    # TODO: add support for unified attention with ring/ulysses degree both being > 1
    if parallel_config.ring_degree > 1:
        return TemplatedRingAttention.apply(
            query, key, value, attn_mask, dropout_p, is_causal, scale, enable_gqa, return_lse, forward_op, backward_op
        )
    elif parallel_config.ulysses_degree > 1:
        return TemplatedUlyssesAttention.apply(
            query, key, value, attn_mask, dropout_p, is_causal, scale, enable_gqa, return_lse, forward_op, backward_op
        )
    else:
        raise ValueError("Reaching this branch of code is unexpected. Please report a bug.")


# ===== Attention backends =====


@_AttentionBackendRegistry.register(
    AttentionBackendName.FLASH,
    constraints=[_check_device, _check_qkv_dtype_bf16_or_fp16, _check_shape],
    supports_context_parallel=True,
)
def _flash_attention(
    query: torch.Tensor,
    key: torch.Tensor,
    value: torch.Tensor,
    dropout_p: float = 0.0,
    is_causal: bool = False,
    scale: Optional[float] = None,
    return_lse: bool = False,
) -> torch.Tensor:
    parallel_config = _AttentionBackendRegistry._parallel_config

    lse = None
    if parallel_config is None:
        out = flash_attn_func(
            q=query,
            k=key,
            v=value,
            dropout_p=dropout_p,
            softmax_scale=scale,
            causal=is_causal,
            return_attn_probs=return_lse,
        )
        if return_lse:
            out, lse, *_ = out
    else:
        out = _templated_context_parallel_attention(
            query,
            key,
            value,
            None,
            dropout_p,
            is_causal,
            scale,
            False,
            return_lse,
            forward_op=_flash_attention_forward_op,
            backward_op=_flash_attention_backward_op,
        )
        if return_lse:
            out, lse = out

    return (out, lse) if return_lse else out


@_AttentionBackendRegistry.register(
    AttentionBackendName.FLASH_VARLEN,
    constraints=[_check_device, _check_qkv_dtype_bf16_or_fp16, _check_shape],
)
def _flash_varlen_attention(
    query: torch.Tensor,
    key: torch.Tensor,
    value: torch.Tensor,
    attn_mask: Optional[torch.Tensor] = None,
    dropout_p: float = 0.0,
    scale: Optional[float] = None,
    is_causal: bool = False,
    return_lse: bool = False,
) -> torch.Tensor:
    batch_size, seq_len_q, _, _ = query.shape
    _, seq_len_kv, _, _ = key.shape

    if attn_mask is not None:
        attn_mask = _normalize_attn_mask(attn_mask, batch_size, seq_len_kv)

    (_, seqlens_k), (cu_seqlens_q, cu_seqlens_k), (max_seqlen_q, max_seqlen_k) = (
        _prepare_for_flash_attn_or_sage_varlen(
            batch_size, seq_len_q, seq_len_kv, attn_mask=attn_mask, device=query.device
        )
    )

    key_valid, value_valid = [], []
    for b in range(batch_size):
        valid_len = seqlens_k[b]
        key_valid.append(key[b, :valid_len])
        value_valid.append(value[b, :valid_len])

    query_packed = query.flatten(0, 1)
    key_packed = torch.cat(key_valid, dim=0)
    value_packed = torch.cat(value_valid, dim=0)

    out = flash_attn_varlen_func(
        q=query_packed,
        k=key_packed,
        v=value_packed,
        cu_seqlens_q=cu_seqlens_q,
        cu_seqlens_k=cu_seqlens_k,
        max_seqlen_q=max_seqlen_q,
        max_seqlen_k=max_seqlen_k,
        dropout_p=dropout_p,
        softmax_scale=scale,
        causal=is_causal,
        return_attn_probs=return_lse,
    )
    out = out.unflatten(0, (batch_size, -1))

    return out


@_AttentionBackendRegistry.register(
    AttentionBackendName._FLASH_3,
    constraints=[_check_device, _check_qkv_dtype_bf16_or_fp16, _check_shape],
)
def _flash_attention_3(
    query: torch.Tensor,
    key: torch.Tensor,
    value: torch.Tensor,
    scale: Optional[float] = None,
    is_causal: bool = False,
    return_lse: bool = False,
) -> torch.Tensor:
    out, lse = _wrapped_flash_attn_3(
        q=query,
        k=key,
        v=value,
        softmax_scale=scale,
        causal=is_causal,
    )
    return (out, lse) if return_lse else out


@_AttentionBackendRegistry.register(
    AttentionBackendName._FLASH_VARLEN_3,
    constraints=[_check_device, _check_qkv_dtype_bf16_or_fp16, _check_shape],
)
def _flash_varlen_attention_3(
    query: torch.Tensor,
    key: torch.Tensor,
    value: torch.Tensor,
    attn_mask: Optional[torch.Tensor] = None,
    scale: Optional[float] = None,
    is_causal: bool = False,
    return_lse: bool = False,
) -> torch.Tensor:
    batch_size, seq_len_q, _, _ = query.shape
    _, seq_len_kv, _, _ = key.shape

    if attn_mask is not None:
        attn_mask = _normalize_attn_mask(attn_mask, batch_size, seq_len_kv)

    (_, seqlens_k), (cu_seqlens_q, cu_seqlens_k), (max_seqlen_q, max_seqlen_k) = (
        _prepare_for_flash_attn_or_sage_varlen(
            batch_size, seq_len_q, seq_len_kv, attn_mask=attn_mask, device=query.device
        )
    )

    key_valid, value_valid = [], []
    for b in range(batch_size):
        valid_len = seqlens_k[b]
        key_valid.append(key[b, :valid_len])
        value_valid.append(value[b, :valid_len])

    query_packed = query.flatten(0, 1)
    key_packed = torch.cat(key_valid, dim=0)
    value_packed = torch.cat(value_valid, dim=0)

    out, lse, *_ = flash_attn_3_varlen_func(
        q=query_packed,
        k=key_packed,
        v=value_packed,
        cu_seqlens_q=cu_seqlens_q,
        cu_seqlens_k=cu_seqlens_k,
        max_seqlen_q=max_seqlen_q,
        max_seqlen_k=max_seqlen_k,
        softmax_scale=scale,
        causal=is_causal,
    )
    out = out.unflatten(0, (batch_size, -1))

    return (out, lse) if return_lse else out


@_AttentionBackendRegistry.register(
    AttentionBackendName.FLEX,
    constraints=[_check_attn_mask_or_causal, _check_device, _check_shape],
)
def _native_flex_attention(
    query: torch.Tensor,
    key: torch.Tensor,
    value: torch.Tensor,
    attn_mask: Optional[Union[torch.Tensor, "flex_attention.BlockMask"]] = None,
    is_causal: bool = False,
    scale: Optional[float] = None,
    enable_gqa: bool = False,
    return_lse: bool = False,
) -> torch.Tensor:
    # TODO: should we LRU cache the block mask creation?
    score_mod = None
    block_mask = None
    batch_size, seq_len_q, num_heads, _ = query.shape
    _, seq_len_kv, _, _ = key.shape

    if attn_mask is None or isinstance(attn_mask, flex_attention.BlockMask):
        block_mask = attn_mask
    elif is_causal:
        block_mask = flex_attention.create_block_mask(
            _flex_attention_causal_mask_mod, batch_size, num_heads, seq_len_q, seq_len_kv, query.device
        )
    elif torch.is_tensor(attn_mask):
        if attn_mask.ndim == 2:
            attn_mask = attn_mask.view(attn_mask.size(0), 1, attn_mask.size(1), 1)

        attn_mask = attn_mask.expand(batch_size, num_heads, seq_len_q, seq_len_kv)

        if attn_mask.dtype == torch.bool:
            # TODO: this probably does not work but verify!
            def mask_mod(batch_idx, head_idx, q_idx, kv_idx):
                return attn_mask[batch_idx, head_idx, q_idx, kv_idx]

            block_mask = flex_attention.create_block_mask(
                mask_mod, batch_size, None, seq_len_q, seq_len_kv, query.device
            )
        else:

            def score_mod(score, batch_idx, head_idx, q_idx, kv_idx):
                return score + attn_mask[batch_idx, head_idx, q_idx, kv_idx]
    else:
        raise ValueError("Attention mask must be either None, a BlockMask, or a 2D/4D tensor.")

    query, key, value = (x.permute(0, 2, 1, 3) for x in (query, key, value))
    out = flex_attention.flex_attention(
        query=query,
        key=key,
        value=value,
        score_mod=score_mod,
        block_mask=block_mask,
        scale=scale,
        enable_gqa=enable_gqa,
        return_lse=return_lse,
    )
    out = out.permute(0, 2, 1, 3)
    return out


@_AttentionBackendRegistry.register(
    AttentionBackendName.NATIVE,
    constraints=[_check_device, _check_shape],
)
def _native_attention(
    query: torch.Tensor,
    key: torch.Tensor,
    value: torch.Tensor,
    attn_mask: Optional[torch.Tensor] = None,
    dropout_p: float = 0.0,
    is_causal: bool = False,
    scale: Optional[float] = None,
    enable_gqa: bool = False,
    return_lse: bool = False,
) -> torch.Tensor:
    if return_lse:
        raise ValueError("Native attention backend does not support setting `return_lse=True`.")
    query, key, value = (x.permute(0, 2, 1, 3) for x in (query, key, value))
    out = torch.nn.functional.scaled_dot_product_attention(
        query=query,
        key=key,
        value=value,
        attn_mask=attn_mask,
        dropout_p=dropout_p,
        is_causal=is_causal,
        scale=scale,
        enable_gqa=enable_gqa,
    )
    out = out.permute(0, 2, 1, 3)
    return out


@_AttentionBackendRegistry.register(
    AttentionBackendName._NATIVE_CUDNN,
    constraints=[_check_device, _check_qkv_dtype_bf16_or_fp16, _check_shape],
    supports_context_parallel=True,
)
def _native_cudnn_attention(
    query: torch.Tensor,
    key: torch.Tensor,
    value: torch.Tensor,
    attn_mask: Optional[torch.Tensor] = None,
    dropout_p: float = 0.0,
    is_causal: bool = False,
    scale: Optional[float] = None,
    enable_gqa: bool = False,
    return_lse: bool = False,
) -> torch.Tensor:
    parallel_config = _AttentionBackendRegistry._parallel_config

    lse = None
    if parallel_config is None and not return_lse:
        query, key, value = (x.permute(0, 2, 1, 3).contiguous() for x in (query, key, value))
        with torch.nn.attention.sdpa_kernel(torch.nn.attention.SDPBackend.CUDNN_ATTENTION):
            out = torch.nn.functional.scaled_dot_product_attention(
                query=query,
                key=key,
                value=value,
                attn_mask=attn_mask,
                dropout_p=dropout_p,
                is_causal=is_causal,
                scale=scale,
                enable_gqa=enable_gqa,
            )
        out = out.permute(0, 2, 1, 3)
    else:
        out = _templated_context_parallel_attention(
            query,
            key,
            value,
            attn_mask,
            dropout_p,
            is_causal,
            scale,
            enable_gqa,
            return_lse,
            forward_op=_cudnn_attention_forward_op,
            backward_op=_cudnn_attention_backward_op,
        )
        if return_lse:
            out, lse = out

    return (out, lse) if return_lse else out


@_AttentionBackendRegistry.register(
    AttentionBackendName._NATIVE_EFFICIENT,
    constraints=[_check_device, _check_shape],
)
def _native_efficient_attention(
    query: torch.Tensor,
    key: torch.Tensor,
    value: torch.Tensor,
    attn_mask: Optional[torch.Tensor] = None,
    dropout_p: float = 0.0,
    is_causal: bool = False,
    scale: Optional[float] = None,
    enable_gqa: bool = False,
    return_lse: bool = False,
) -> torch.Tensor:
    if return_lse:
        raise ValueError("Native efficient attention backend does not support setting `return_lse=True`.")
    query, key, value = (x.permute(0, 2, 1, 3) for x in (query, key, value))
    with torch.nn.attention.sdpa_kernel(torch.nn.attention.SDPBackend.EFFICIENT_ATTENTION):
        out = torch.nn.functional.scaled_dot_product_attention(
            query=query,
            key=key,
            value=value,
            attn_mask=attn_mask,
            dropout_p=dropout_p,
            is_causal=is_causal,
            scale=scale,
            enable_gqa=enable_gqa,
        )
    out = out.permute(0, 2, 1, 3)
    return out


@_AttentionBackendRegistry.register(
    AttentionBackendName._NATIVE_FLASH,
    constraints=[_check_device, _check_qkv_dtype_bf16_or_fp16, _check_shape],
)
def _native_flash_attention(
    query: torch.Tensor,
    key: torch.Tensor,
    value: torch.Tensor,
    dropout_p: float = 0.0,
    is_causal: bool = False,
    scale: Optional[float] = None,
    enable_gqa: bool = False,
    return_lse: bool = False,
) -> torch.Tensor:
    if return_lse:
        raise ValueError("Native flash attention backend does not support setting `return_lse=True`.")
    query, key, value = (x.permute(0, 2, 1, 3) for x in (query, key, value))
    with torch.nn.attention.sdpa_kernel(torch.nn.attention.SDPBackend.FLASH_ATTENTION):
        out = torch.nn.functional.scaled_dot_product_attention(
            query=query,
            key=key,
            value=value,
            attn_mask=None,  # not supported
            dropout_p=dropout_p,
            is_causal=is_causal,
            scale=scale,
            enable_gqa=enable_gqa,
        )
    out = out.permute(0, 2, 1, 3)
    return out


@_AttentionBackendRegistry.register(
    AttentionBackendName._NATIVE_MATH,
    constraints=[_check_device, _check_shape],
)
def _native_math_attention(
    query: torch.Tensor,
    key: torch.Tensor,
    value: torch.Tensor,
    attn_mask: Optional[torch.Tensor] = None,
    dropout_p: float = 0.0,
    is_causal: bool = False,
    scale: Optional[float] = None,
    enable_gqa: bool = False,
    return_lse: bool = False,
) -> torch.Tensor:
    if return_lse:
        raise ValueError("Native math attention backend does not support setting `return_lse=True`.")
    query, key, value = (x.permute(0, 2, 1, 3) for x in (query, key, value))
    with torch.nn.attention.sdpa_kernel(torch.nn.attention.SDPBackend.MATH):
        out = torch.nn.functional.scaled_dot_product_attention(
            query=query,
            key=key,
            value=value,
            attn_mask=attn_mask,
            dropout_p=dropout_p,
            is_causal=is_causal,
            scale=scale,
            enable_gqa=enable_gqa,
        )
    out = out.permute(0, 2, 1, 3)
    return out


@_AttentionBackendRegistry.register(
    AttentionBackendName._NATIVE_NPU,
    constraints=[_check_device, _check_qkv_dtype_bf16_or_fp16, _check_shape],
)
def _native_npu_attention(
    query: torch.Tensor,
    key: torch.Tensor,
    value: torch.Tensor,
    dropout_p: float = 0.0,
    scale: Optional[float] = None,
    return_lse: bool = False,
) -> torch.Tensor:
<<<<<<< HEAD
    if return_lse:
        raise ValueError("NPU attention backend does not support setting `return_lse=True`.")
    return npu_fusion_attention(
=======
    query, key, value = (x.transpose(1, 2).contiguous() for x in (query, key, value))
    out = npu_fusion_attention(
>>>>>>> 0ff1aa91
        query,
        key,
        value,
        query.size(1),  # num_heads
        input_layout="BNSD",
        pse=None,
        scale=1.0 / math.sqrt(query.shape[-1]) if scale is None else scale,
        pre_tockens=65536,
        next_tockens=65536,
        keep_prob=1.0 - dropout_p,
        sync=False,
        inner_precise=0,
    )[0]
    out = out.transpose(1, 2).contiguous()
    return out


# Reference: https://github.com/pytorch/xla/blob/06c5533de6588f6b90aa1655d9850bcf733b90b4/torch_xla/experimental/custom_kernel.py#L853
@_AttentionBackendRegistry.register(
    AttentionBackendName._NATIVE_XLA,
    constraints=[_check_device, _check_shape],
)
def _native_xla_attention(
    query: torch.Tensor,
    key: torch.Tensor,
    value: torch.Tensor,
    is_causal: bool = False,
    return_lse: bool = False,
) -> torch.Tensor:
    if return_lse:
        raise ValueError("XLA attention backend does not support setting `return_lse=True`.")
    query, key, value = (x.permute(0, 2, 1, 3) for x in (query, key, value))
    query = query / math.sqrt(query.shape[-1])
    out = xla_flash_attention(
        q=query,
        k=key,
        v=value,
        causal=is_causal,
    )
    out = out.permute(0, 2, 1, 3)
    return out


@_AttentionBackendRegistry.register(
    AttentionBackendName.SAGE,
    constraints=[_check_device_cuda, _check_qkv_dtype_bf16_or_fp16, _check_shape],
    supports_context_parallel=True,
)
def _sage_attention(
    query: torch.Tensor,
    key: torch.Tensor,
    value: torch.Tensor,
    is_causal: bool = False,
    scale: Optional[float] = None,
    return_lse: bool = False,
) -> torch.Tensor:
    parallel_config = _AttentionBackendRegistry._parallel_config

    lse = None
    if parallel_config is None:
        out = sageattn(
            q=query,
            k=key,
            v=value,
            tensor_layout="NHD",
            is_causal=is_causal,
            sm_scale=scale,
            return_lse=return_lse,
        )
        if return_lse:
            out, lse, *_ = out
    else:
        out = _templated_context_parallel_attention(
            query,
            key,
            value,
            None,
            0.0,
            is_causal,
            scale,
            False,
            return_lse,
            forward_op=_sage_attention_forward_op,
            backward_op=_sage_attention_backward_op,
        )
        if return_lse:
            out, lse = out

    return (out, lse) if return_lse else out


@_AttentionBackendRegistry.register(
    AttentionBackendName.SAGE_VARLEN,
    constraints=[_check_device_cuda, _check_qkv_dtype_bf16_or_fp16, _check_shape],
)
def _sage_varlen_attention(
    query: torch.Tensor,
    key: torch.Tensor,
    value: torch.Tensor,
    attn_mask: Optional[torch.Tensor] = None,
    is_causal: bool = False,
    scale: Optional[float] = None,
    return_lse: bool = False,
) -> torch.Tensor:
    if return_lse:
        raise ValueError("Sage varlen backend does not support setting `return_lse=True`.")

    batch_size, seq_len_q, _, _ = query.shape
    _, seq_len_kv, _, _ = key.shape

    if attn_mask is not None:
        attn_mask = _normalize_attn_mask(attn_mask, batch_size, seq_len_kv)

    (_, seqlens_k), (cu_seqlens_q, cu_seqlens_k), (max_seqlen_q, max_seqlen_k) = (
        _prepare_for_flash_attn_or_sage_varlen(
            batch_size, seq_len_q, seq_len_kv, attn_mask=attn_mask, device=query.device
        )
    )

    key_valid, value_valid = [], []
    for b in range(batch_size):
        valid_len = seqlens_k[b]
        key_valid.append(key[b, :valid_len])
        value_valid.append(value[b, :valid_len])

    query_packed = query.flatten(0, 1)
    key_packed = torch.cat(key_valid, dim=0)
    value_packed = torch.cat(value_valid, dim=0)

    out = sageattn_varlen(
        q=query_packed,
        k=key_packed,
        v=value_packed,
        cu_seqlens_q=cu_seqlens_q,
        cu_seqlens_k=cu_seqlens_k,
        max_seqlen_q=max_seqlen_q,
        max_seqlen_k=max_seqlen_k,
        is_causal=is_causal,
        sm_scale=scale,
    )
    out = out.unflatten(0, (batch_size, -1))

    return out


@_AttentionBackendRegistry.register(
    AttentionBackendName._SAGE_QK_INT8_PV_FP8_CUDA,
    constraints=[_check_device_cuda_atleast_smXY(9, 0), _check_shape],
)
def _sage_qk_int8_pv_fp8_cuda_attention(
    query: torch.Tensor,
    key: torch.Tensor,
    value: torch.Tensor,
    is_causal: bool = False,
    scale: Optional[float] = None,
    return_lse: bool = False,
) -> torch.Tensor:
    return sageattn_qk_int8_pv_fp8_cuda(
        q=query,
        k=key,
        v=value,
        tensor_layout="NHD",
        is_causal=is_causal,
        sm_scale=scale,
        return_lse=return_lse,
    )


@_AttentionBackendRegistry.register(
    AttentionBackendName._SAGE_QK_INT8_PV_FP8_CUDA_SM90,
    constraints=[_check_device_cuda_atleast_smXY(9, 0), _check_shape],
)
def _sage_qk_int8_pv_fp8_cuda_sm90_attention(
    query: torch.Tensor,
    key: torch.Tensor,
    value: torch.Tensor,
    is_causal: bool = False,
    scale: Optional[float] = None,
    return_lse: bool = False,
) -> torch.Tensor:
    return sageattn_qk_int8_pv_fp8_cuda_sm90(
        q=query,
        k=key,
        v=value,
        tensor_layout="NHD",
        is_causal=is_causal,
        sm_scale=scale,
        return_lse=return_lse,
    )


@_AttentionBackendRegistry.register(
    AttentionBackendName._SAGE_QK_INT8_PV_FP16_CUDA,
    constraints=[_check_device_cuda_atleast_smXY(8, 0), _check_shape],
)
def _sage_qk_int8_pv_fp16_cuda_attention(
    query: torch.Tensor,
    key: torch.Tensor,
    value: torch.Tensor,
    is_causal: bool = False,
    scale: Optional[float] = None,
    return_lse: bool = False,
) -> torch.Tensor:
    return sageattn_qk_int8_pv_fp16_cuda(
        q=query,
        k=key,
        v=value,
        tensor_layout="NHD",
        is_causal=is_causal,
        sm_scale=scale,
        return_lse=return_lse,
    )


@_AttentionBackendRegistry.register(
    AttentionBackendName._SAGE_QK_INT8_PV_FP16_TRITON,
    constraints=[_check_device_cuda_atleast_smXY(8, 0), _check_shape],
)
def _sage_qk_int8_pv_fp16_triton_attention(
    query: torch.Tensor,
    key: torch.Tensor,
    value: torch.Tensor,
    is_causal: bool = False,
    scale: Optional[float] = None,
    return_lse: bool = False,
) -> torch.Tensor:
    return sageattn_qk_int8_pv_fp16_triton(
        q=query,
        k=key,
        v=value,
        tensor_layout="NHD",
        is_causal=is_causal,
        sm_scale=scale,
        return_lse=return_lse,
    )


@_AttentionBackendRegistry.register(
    AttentionBackendName.XFORMERS,
    constraints=[_check_attn_mask_or_causal, _check_device, _check_shape],
)
def _xformers_attention(
    query: torch.Tensor,
    key: torch.Tensor,
    value: torch.Tensor,
    attn_mask: Optional[torch.Tensor] = None,
    dropout_p: float = 0.0,
    is_causal: bool = False,
    scale: Optional[float] = None,
    enable_gqa: bool = False,
    return_lse: bool = False,
) -> torch.Tensor:
    if return_lse:
        raise ValueError("xformers attention backend does not support setting `return_lse=True`.")

    batch_size, seq_len_q, num_heads_q, _ = query.shape
    _, seq_len_kv, num_heads_kv, _ = key.shape

    if is_causal:
        attn_mask = xops.LowerTriangularMask()
    elif attn_mask is not None:
        if attn_mask.ndim == 2:
            attn_mask = attn_mask.view(attn_mask.size(0), 1, attn_mask.size(1), 1)
        elif attn_mask.ndim != 4:
            raise ValueError("Only 2D and 4D attention masks are supported for xformers attention.")
        attn_mask = attn_mask.expand(batch_size, num_heads_q, seq_len_q, seq_len_kv).type_as(query)

    if enable_gqa:
        if num_heads_q % num_heads_kv != 0:
            raise ValueError("Number of heads in query must be divisible by number of heads in key/value.")
        num_heads_per_group = num_heads_q // num_heads_kv
        query = query.unflatten(2, (num_heads_kv, -1))
        key = key.unflatten(2, (num_heads_kv, -1)).expand(-1, -1, -1, num_heads_per_group, -1)
        value = value.unflatten(2, (num_heads_kv, -1)).expand(-1, -1, -1, num_heads_per_group, -1)

    out = xops.memory_efficient_attention(query, key, value, attn_mask, dropout_p, scale)

    if enable_gqa:
        out = out.flatten(2, 3)

    return out<|MERGE_RESOLUTION|>--- conflicted
+++ resolved
@@ -1538,14 +1538,10 @@
     scale: Optional[float] = None,
     return_lse: bool = False,
 ) -> torch.Tensor:
-<<<<<<< HEAD
     if return_lse:
         raise ValueError("NPU attention backend does not support setting `return_lse=True`.")
-    return npu_fusion_attention(
-=======
     query, key, value = (x.transpose(1, 2).contiguous() for x in (query, key, value))
     out = npu_fusion_attention(
->>>>>>> 0ff1aa91
         query,
         key,
         value,
