--- conflicted
+++ resolved
@@ -46,9 +46,7 @@
     ]
     _import_structure["stable_diffusion_xl"] = ["StableDiffusionXLAutoBlocks", "StableDiffusionXLModularPipeline"]
     _import_structure["wan"] = ["WanAutoBlocks", "WanModularPipeline"]
-<<<<<<< HEAD
     _import_structure["flux"] = ["FluxAutoBlocks", "FluxModularPipeline", "FluxKontextModularPipeline"]
-=======
     _import_structure["flux"] = ["FluxAutoBlocks", "FluxModularPipeline"]
     _import_structure["qwenimage"] = [
         "QwenImageAutoBlocks",
@@ -56,7 +54,6 @@
         "QwenImageEditModularPipeline",
         "QwenImageEditAutoBlocks",
     ]
->>>>>>> 5e181edd
     _import_structure["components_manager"] = ["ComponentsManager"]
 
 if TYPE_CHECKING or DIFFUSERS_SLOW_IMPORT:
